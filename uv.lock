--- conflicted
+++ resolved
@@ -138,6 +138,7 @@
 ]
 sdist = { url = "https://files.pythonhosted.org/packages/5d/e3/d9eebd98cec05c9775313eedca336cc4b45f705b488bb37ed9796fd3988b/dash_mantine_components-1.2.0.tar.gz", hash = "sha256:443d019d046be6baffcb165898619b0e2db14247e74e31b4bb69e7a9581dc78f", size = 1112589 }
 wheels = [
+    { url = "https://files.pythonhosted.org/packages/21/ed/22f3f3451c377be60b992d74499bf583055681bafcd8b61fbe49b4de2816/dash_mantine_components-1.2.0-py3-none-any.whl", hash = "sha256:29cd2dc1175074b79ceb8c2968f0d6f11943f383ab69e767a9e58ce2f3fbe70b", size = 1509611 },
     { url = "https://files.pythonhosted.org/packages/21/ed/22f3f3451c377be60b992d74499bf583055681bafcd8b61fbe49b4de2816/dash_mantine_components-1.2.0-py3-none-any.whl", hash = "sha256:29cd2dc1175074b79ceb8c2968f0d6f11943f383ab69e767a9e58ce2f3fbe70b", size = 1509611 },
 ]
 
@@ -337,17 +338,10 @@
 requires-dist = [
     { name = "dash", specifier = ">=3.0.4" },
     { name = "dash-iconify", specifier = ">=0.1.2" },
-<<<<<<< HEAD
     { name = "dash-mantine-components", specifier = ">=1.2.0" },
     { name = "numpy", specifier = ">=2.2.5" },
     { name = "plotly", specifier = ">=6.1.0" },
     { name = "polars", extras = ["excel"], specifier = ">=1.29.0" },
-=======
-    { name = "dash-mantine-components", specifier = ">=1.0.0" },
-    { name = "numpy", specifier = ">=2.2.4" },
-    { name = "plotly", specifier = ">=6.0.0" },
-    { name = "polars", extras = ["excel"], specifier = ">=1.25.2" },
->>>>>>> 97c07ee3
     { name = "pyjanitor", specifier = ">=0.31.0" },
     { name = "pywebview", specifier = ">=5.4" },
     { name = "scipy", specifier = ">=1.15.3" },
